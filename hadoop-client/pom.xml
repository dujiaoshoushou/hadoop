--- conflicted
+++ resolved
@@ -18,20 +18,12 @@
   <parent>
     <groupId>org.apache.hadoop</groupId>
     <artifactId>hadoop-project-dist</artifactId>
-<<<<<<< HEAD
-    <version>2.1.0-beta</version>
-=======
     <version>2.1.1-SNAPSHOT</version>
->>>>>>> 3e652edb
     <relativePath>../hadoop-project-dist</relativePath>
   </parent>
   <groupId>org.apache.hadoop</groupId>
   <artifactId>hadoop-client</artifactId>
-<<<<<<< HEAD
-  <version>2.1.0-beta</version>
-=======
   <version>2.1.1-SNAPSHOT</version>
->>>>>>> 3e652edb
   <packaging>jar</packaging>
 
   <description>Apache Hadoop Client</description>
