--- conflicted
+++ resolved
@@ -29,15 +29,10 @@
 import java.util.ArrayList;
 import java.util.Arrays;
 import java.util.Collection;
-<<<<<<< HEAD
-import java.util.Iterator;
 import java.util.List;
-=======
-import java.util.List;
 
 import javax.management.ObjectName;
 
->>>>>>> fbf12270
 import org.apache.commons.logging.Log;
 import org.apache.commons.logging.LogFactory;
 import org.apache.hadoop.HadoopIllegalArgumentException;
@@ -49,13 +44,8 @@
 import org.apache.hadoop.ha.HealthCheckFailedException;
 import org.apache.hadoop.ha.ServiceFailedException;
 import org.apache.hadoop.fs.FileSystem;
-<<<<<<< HEAD
-import org.apache.hadoop.fs.FileUtil;
 import org.apache.hadoop.fs.Trash;
-=======
-import org.apache.hadoop.fs.Trash;
-
->>>>>>> fbf12270
+
 import static org.apache.hadoop.hdfs.DFSConfigKeys.*;
 import static org.apache.hadoop.util.ExitUtil.terminate;
 import static org.apache.hadoop.util.ToolRunner.confirmPrompt;
@@ -94,10 +84,7 @@
 import org.apache.hadoop.security.authorize.RefreshAuthorizationPolicyProtocol;
 import org.apache.hadoop.tools.GetUserMappingsProtocol;
 import org.apache.hadoop.util.ExitUtil.ExitException;
-<<<<<<< HEAD
-=======
 import org.apache.hadoop.util.GenericOptionsParser;
->>>>>>> fbf12270
 import org.apache.hadoop.util.JvmPauseMonitor;
 import org.apache.hadoop.util.ServicePlugin;
 import org.apache.hadoop.util.StringUtils;
@@ -282,10 +269,7 @@
   private NameNodeRpcServer rpcServer;
 
   private JvmPauseMonitor pauseMonitor;
-<<<<<<< HEAD
-=======
   private ObjectName nameNodeStatusBeanName;
->>>>>>> fbf12270
   
   /** Format a new filesystem.  Destroys any filesystem that may already
    * exist at this location.  **/
@@ -450,24 +434,11 @@
     return getHttpAddress(conf);
   }
 
-<<<<<<< HEAD
-  /** @return the NameNode HTTP address set in the conf. */
-=======
   /** @return the NameNode HTTP address. */
->>>>>>> fbf12270
   public static InetSocketAddress getHttpAddress(Configuration conf) {
     return  NetUtils.createSocketAddr(
         conf.get(DFS_NAMENODE_HTTP_ADDRESS_KEY, DFS_NAMENODE_HTTP_ADDRESS_DEFAULT));
   }
-<<<<<<< HEAD
-  
-  protected void setHttpServerAddress(Configuration conf) {
-    String hostPort = NetUtils.getHostPortString(getHttpAddress());
-    conf.set(DFS_NAMENODE_HTTP_ADDRESS_KEY, hostPort);
-    LOG.info("Web-server up at: " + hostPort);
-  }
-=======
->>>>>>> fbf12270
 
   protected void loadNamesystem(Configuration conf) throws IOException {
     this.namesystem = FSNamesystem.loadFromDisk(conf);
@@ -509,8 +480,6 @@
    * @param conf the configuration
    */
   protected void initialize(Configuration conf) throws IOException {
-<<<<<<< HEAD
-=======
     if (conf.get(HADOOP_USER_GROUP_METRICS_PERCENTILES_INTERVALS) == null) {
       String intervals = conf.get(DFS_METRICS_PERCENTILES_INTERVALS_KEY);
       if (intervals != null) {
@@ -519,7 +488,6 @@
       }
     }
 
->>>>>>> fbf12270
     UserGroupInformation.setConfiguration(conf);
     loginAsNameNodeUser(conf);
 
@@ -528,10 +496,6 @@
 
     if (NamenodeRole.NAMENODE == role) {
       startHttpServer(conf);
-<<<<<<< HEAD
-      validateConfigurationSettingsOrAbort(conf);
-=======
->>>>>>> fbf12270
     }
     loadNamesystem(conf);
 
@@ -539,11 +503,6 @@
     if (NamenodeRole.NAMENODE == role) {
       httpServer.setNameNodeAddress(getNameNodeAddress());
       httpServer.setFSImage(getFSImage());
-<<<<<<< HEAD
-    } else {
-      validateConfigurationSettingsOrAbort(conf);
-=======
->>>>>>> fbf12270
     }
     
     pauseMonitor = new JvmPauseMonitor(conf);
@@ -555,48 +514,12 @@
   /**
    * Create the RPC server implementation. Used as an extension point for the
    * BackupNode.
-<<<<<<< HEAD
    */
   protected NameNodeRpcServer createRpcServer(Configuration conf)
       throws IOException {
     return new NameNodeRpcServer(conf, this);
   }
 
-  /**
-   * Verifies that the final Configuration Settings look ok for the NameNode to
-   * properly start up
-   * Things to check for include:
-   * - HTTP Server Port does not equal the RPC Server Port
-   * @param conf
-   * @throws IOException
-=======
->>>>>>> fbf12270
-   */
-  protected NameNodeRpcServer createRpcServer(Configuration conf)
-      throws IOException {
-    return new NameNodeRpcServer(conf, this);
-  }
-
-<<<<<<< HEAD
-  /**
-   * Validate NameNode configuration.  Log a fatal error and abort if
-   * configuration is invalid.
-   * 
-   * @param conf Configuration to validate
-   * @throws IOException thrown if conf is invalid
-   */
-  private void validateConfigurationSettingsOrAbort(Configuration conf)
-      throws IOException {
-    try {
-      validateConfigurationSettings(conf);
-    } catch (IOException e) {
-      LOG.fatal(e.toString());
-      throw e;
-    }
-  }
-
-=======
->>>>>>> fbf12270
   /** Start the services common to active and standby states */
   private void startCommonServices(Configuration conf) throws IOException {
     namesystem.startCommonServices(conf, haContext);
@@ -675,18 +598,6 @@
     httpServer = new NameNodeHttpServer(conf, this, getHttpServerAddress(conf));
     httpServer.start();
     httpServer.setStartupProgress(startupProgress);
-<<<<<<< HEAD
-    setHttpServerAddress(conf);
-=======
-  }
-  
-  private void stopHttpServer() {
-    try {
-      if (httpServer != null) httpServer.stop();
-    } catch (Exception e) {
-      LOG.error("Exception while stopping httpserver", e);
-    }
->>>>>>> fbf12270
   }
   
   private void stopHttpServer() {
@@ -708,11 +619,7 @@
    * <li>{@link StartupOption#CHECKPOINT CHECKPOINT} - start checkpoint node</li>
    * <li>{@link StartupOption#UPGRADE UPGRADE} - start the cluster  
    * upgrade and create a snapshot of the current file system state</li> 
-<<<<<<< HEAD
-   * <li>{@link StartupOption#RECOVERY RECOVERY} - recover name node
-=======
    * <li>{@link StartupOption#RECOVER RECOVERY} - recover name node
->>>>>>> fbf12270
    * metadata</li>
    * <li>{@link StartupOption#ROLLBACK ROLLBACK} - roll the  
    *            cluster back to the previous state</li>
@@ -747,10 +654,6 @@
     try {
       initializeGenericKeys(conf, nsId, namenodeId);
       initialize(conf);
-<<<<<<< HEAD
-      state.prepareToEnterState(haContext);
-      state.enterState(haContext);
-=======
       try {
         haContext.writeLock();
         state.prepareToEnterState(haContext);
@@ -758,7 +661,6 @@
       } finally {
         haContext.writeUnlock();
       }
->>>>>>> fbf12270
     } catch (IOException e) {
       this.stop();
       throw e;
@@ -811,13 +713,10 @@
       if (namesystem != null) {
         namesystem.shutdown();
       }
-<<<<<<< HEAD
-=======
       if (nameNodeStatusBeanName != null) {
         MBeans.unregister(nameNodeStatusBeanName);
         nameNodeStatusBeanName = null;
       }
->>>>>>> fbf12270
     }
   }
 
@@ -831,11 +730,7 @@
   public boolean isInSafeMode() {
     return namesystem.isInSafeMode();
   }
-<<<<<<< HEAD
-    
-=======
-
->>>>>>> fbf12270
+
   /** get FSImage */
   @VisibleForTesting
   public FSImage getFSImage() {
@@ -874,7 +769,14 @@
   }
 
   /**
-<<<<<<< HEAD
+   * @return NameNode HTTPS address, used by the Web UI, image transfer,
+   *    and HTTP-based file system clients like Hftp and WebHDFS
+   */
+  public InetSocketAddress getHttpsAddress() {
+    return httpServer.getHttpsAddress();
+  }
+
+  /**
    * Verify that configured directories exist, then
    * Interactively confirm that formatting is desired 
    * for each existing directory and format them.
@@ -947,88 +849,6 @@
     return initializeSharedEdits(conf, force, false);
   }
 
-=======
-   * @return NameNode HTTPS address, used by the Web UI, image transfer,
-   *    and HTTP-based file system clients like Hftp and WebHDFS
-   */
-  public InetSocketAddress getHttpsAddress() {
-    return httpServer.getHttpsAddress();
-  }
-
-  /**
-   * Verify that configured directories exist, then
-   * Interactively confirm that formatting is desired 
-   * for each existing directory and format them.
-   * 
-   * @param conf
-   * @param force
-   * @return true if formatting was aborted, false otherwise
-   * @throws IOException
-   */
-  private static boolean format(Configuration conf, boolean force,
-      boolean isInteractive) throws IOException {
-    String nsId = DFSUtil.getNamenodeNameServiceId(conf);
-    String namenodeId = HAUtil.getNameNodeId(conf, nsId);
-    initializeGenericKeys(conf, nsId, namenodeId);
-    checkAllowFormat(conf);
-
-    if (UserGroupInformation.isSecurityEnabled()) {
-      InetSocketAddress socAddr = getAddress(conf);
-      SecurityUtil.login(conf, DFS_NAMENODE_KEYTAB_FILE_KEY,
-          DFS_NAMENODE_USER_NAME_KEY, socAddr.getHostName());
-    }
-    
-    Collection<URI> nameDirsToFormat = FSNamesystem.getNamespaceDirs(conf);
-    List<URI> sharedDirs = FSNamesystem.getSharedEditsDirs(conf);
-    List<URI> dirsToPrompt = new ArrayList<URI>();
-    dirsToPrompt.addAll(nameDirsToFormat);
-    dirsToPrompt.addAll(sharedDirs);
-    List<URI> editDirsToFormat = 
-                 FSNamesystem.getNamespaceEditsDirs(conf);
-
-    // if clusterID is not provided - see if you can find the current one
-    String clusterId = StartupOption.FORMAT.getClusterId();
-    if(clusterId == null || clusterId.equals("")) {
-      //Generate a new cluster id
-      clusterId = NNStorage.newClusterID();
-    }
-    System.out.println("Formatting using clusterid: " + clusterId);
-    
-    FSImage fsImage = new FSImage(conf, nameDirsToFormat, editDirsToFormat);
-    FSNamesystem fsn = new FSNamesystem(conf, fsImage);
-    fsImage.getEditLog().initJournalsForWrite();
-    
-    if (!fsImage.confirmFormat(force, isInteractive)) {
-      return true; // aborted
-    }
-    
-    fsImage.format(fsn, clusterId);
-    return false;
-  }
-
-  public static void checkAllowFormat(Configuration conf) throws IOException {
-    if (!conf.getBoolean(DFS_NAMENODE_SUPPORT_ALLOW_FORMAT_KEY, 
-        DFS_NAMENODE_SUPPORT_ALLOW_FORMAT_DEFAULT)) {
-      throw new IOException("The option " + DFS_NAMENODE_SUPPORT_ALLOW_FORMAT_KEY
-                + " is set to false for this filesystem, so it "
-                + "cannot be formatted. You will need to set "
-                + DFS_NAMENODE_SUPPORT_ALLOW_FORMAT_KEY +" parameter "
-                + "to true in order to format this filesystem");
-    }
-  }
-  
-  @VisibleForTesting
-  public static boolean initializeSharedEdits(Configuration conf) throws IOException {
-    return initializeSharedEdits(conf, true);
-  }
-  
-  @VisibleForTesting
-  public static boolean initializeSharedEdits(Configuration conf,
-      boolean force) throws IOException {
-    return initializeSharedEdits(conf, force, false);
-  }
-
->>>>>>> fbf12270
   /**
    * Clone the supplied configuration but remove the shared edits dirs.
    *
@@ -1570,11 +1390,7 @@
    * Register NameNodeStatusMXBean
    */
   private void registerNNSMXBean() {
-<<<<<<< HEAD
-    MBeans.register("NameNode", "NameNodeStatus", this);
-=======
     nameNodeStatusBeanName = MBeans.register("NameNode", "NameNodeStatus", this);
->>>>>>> fbf12270
   }
 
   @Override // NameNodeStatusMXBean
