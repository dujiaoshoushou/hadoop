--- conflicted
+++ resolved
@@ -192,8 +192,6 @@
    * @return the name dir status information, as a JSON string.
    */
   public String getNameDirStatuses();
-<<<<<<< HEAD
-=======
 
   /**
    * Get Max, Median, Min and Standard Deviation of DataNodes usage.
@@ -208,7 +206,6 @@
    * @return the name journal status information, as a JSON string.
    */
   public String getNameJournalStatus();
->>>>>>> 6266273c
   
   /**
    * Get information about the transaction ID, including the last applied 
@@ -217,8 +214,6 @@
   public String getJournalTransactionInfo();
 
   /**
-<<<<<<< HEAD
-=======
    * Gets the NN start time
    *
    * @return the NN start time
@@ -240,7 +235,6 @@
   public String getCorruptFiles();
 
   /**
->>>>>>> 6266273c
    * Get the number of distinct versions of live datanodes
    * 
    * @return the number of distinct versions of live datanodes
