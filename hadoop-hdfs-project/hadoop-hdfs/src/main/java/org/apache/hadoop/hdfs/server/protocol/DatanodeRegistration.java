--- conflicted
+++ resolved
@@ -82,11 +82,7 @@
   public String toString() {
     return getClass().getSimpleName()
       + "(" + getIpAddr()
-<<<<<<< HEAD
-      + ", storageID=" + getStorageID()
-=======
       + ", datanodeUuid=" + getDatanodeUuid()
->>>>>>> fbf12270
       + ", infoPort=" + getInfoPort()
       + ", ipcPort=" + getIpcPort()
       + ", storageInfo=" + storageInfo
