/**
 * Licensed to the Apache Software Foundation (ASF) under one
 * or more contributor license agreements.  See the NOTICE file
 * distributed with this work for additional information
 * regarding copyright ownership.  The ASF licenses this file
 * to you under the Apache License, Version 2.0 (the
 * "License"); you may not use this file except in compliance
 * with the License.  You may obtain a copy of the License at
 *
 *     http://www.apache.org/licenses/LICENSE-2.0
 *
 * Unless required by applicable law or agreed to in writing, software
 * distributed under the License is distributed on an "AS IS" BASIS,
 * WITHOUT WARRANTIES OR CONDITIONS OF ANY KIND, either express or implied.
 * See the License for the specific language governing permissions and
 * limitations under the License.
 */

package org.apache.hadoop.fs.azure;

import com.fasterxml.jackson.core.JsonParseException;
import com.fasterxml.jackson.databind.JsonMappingException;
import com.fasterxml.jackson.databind.ObjectMapper;
import com.fasterxml.jackson.databind.ObjectReader;
import com.google.common.annotations.VisibleForTesting;
import org.apache.commons.lang.StringUtils;
import org.apache.hadoop.conf.Configuration;
import org.apache.hadoop.fs.azure.security.Constants;
import org.apache.hadoop.io.retry.RetryPolicy;
import org.apache.hadoop.io.retry.RetryUtils;
import org.apache.hadoop.security.UserGroupInformation;
import org.apache.http.client.methods.HttpGet;
import org.apache.http.client.utils.URIBuilder;
import org.slf4j.Logger;
import org.slf4j.LoggerFactory;

import java.io.IOException;

import static org.apache.hadoop.fs.azure.WasbRemoteCallHelper.REMOTE_CALL_SUCCESS_CODE;

/**
 * Class implementing WasbAuthorizerInterface using a remote
 * service that implements the authorization operation. This
 * class expects the url of the remote service to be passed
 * via config.
 */
public class RemoteWasbAuthorizerImpl implements WasbAuthorizerInterface {

  public static final Logger LOG = LoggerFactory
      .getLogger(RemoteWasbAuthorizerImpl.class);
  private static final ObjectReader RESPONSE_READER = new ObjectMapper()
      .readerFor(RemoteWasbAuthorizerResponse.class);

  /**
   * Configuration parameter name expected in the Configuration object to
   * provide the urls of the remote service instances. {@value}
   */
  public static final String KEY_REMOTE_AUTH_SERVICE_URLS =
      "fs.azure.authorization.remote.service.urls";
  /**
   * Authorization operation OP name in the remote service {@value}
   */
  private static final String CHECK_AUTHORIZATION_OP = "CHECK_AUTHORIZATION";
  /**
   * Query parameter specifying the access operation type. {@value}
   */
  private static final String ACCESS_OPERATION_QUERY_PARAM_NAME =
      "operation_type";
  /**
   * Query parameter specifying the wasb absolute path. {@value}
   */
  private static final String WASB_ABSOLUTE_PATH_QUERY_PARAM_NAME =
      "wasb_absolute_path";
  /**
   *  Query parameter name for sending owner of the specific resource {@value}
   */
  private static final String WASB_RESOURCE_OWNER_QUERY_PARAM_NAME =
      "wasb_resource_owner";

  /**
   * Authorization Remote http client retry policy enabled configuration key. {@value}
   */
  private static final String AUTHORIZER_HTTP_CLIENT_RETRY_POLICY_ENABLED_KEY =
      "fs.azure.authorizer.http.retry.policy.enabled";

  /**
   * Authorization Remote http client retry policy spec. {@value}
   */
  private static final String AUTHORIZER_HTTP_CLIENT_RETRY_POLICY_SPEC_SPEC =
      "fs.azure.authorizer.http.retry.policy.spec";

  /**
   * Authorization Remote http client retry policy spec default value. {@value}
   */
  private static final String AUTHORIZER_HTTP_CLIENT_RETRY_POLICY_SPEC_DEFAULT =
      "1000,3,10000,2";

  /**
   *  Query parameter name for sending owner of the specific resource {@value}
   */
  private static final String WASB_RESOURCE_OWNER_QUERY_PARAM_NAME =
      "wasb_resource_owner";

  private WasbRemoteCallHelper remoteCallHelper = null;
  private boolean isKerberosSupportEnabled;
  private RetryPolicy retryPolicy;
  private String[] commaSeparatedUrls = null;

  @VisibleForTesting public void updateWasbRemoteCallHelper(
      WasbRemoteCallHelper helper) {
    this.remoteCallHelper = helper;
  }

  @Override
  public void init(Configuration conf)
      throws WasbAuthorizationException, IOException {
    LOG.debug("Initializing RemoteWasbAuthorizerImpl instance");
<<<<<<< HEAD
    setDelegationToken();
    remoteAuthorizerServiceUrl = SecurityUtils
        .getRemoteAuthServiceUrls(conf);

    if (remoteAuthorizerServiceUrl == null
        || remoteAuthorizerServiceUrl.isEmpty()) {
      throw new WasbAuthorizationException(
          "fs.azure.authorization.remote.service.url config not set"
              + " in configuration.");
=======
    this.isKerberosSupportEnabled =
        conf.getBoolean(Constants.AZURE_KERBEROS_SUPPORT_PROPERTY_NAME, false);
    this.commaSeparatedUrls =
        conf.getTrimmedStrings(KEY_REMOTE_AUTH_SERVICE_URLS);
    if (this.commaSeparatedUrls == null
        || this.commaSeparatedUrls.length <= 0) {
      throw new IOException(KEY_REMOTE_AUTH_SERVICE_URLS + " config not set"
          + " in configuration.");
    }
    this.retryPolicy = RetryUtils.getMultipleLinearRandomRetry(conf,
        AUTHORIZER_HTTP_CLIENT_RETRY_POLICY_ENABLED_KEY, true,
        AUTHORIZER_HTTP_CLIENT_RETRY_POLICY_SPEC_SPEC,
        AUTHORIZER_HTTP_CLIENT_RETRY_POLICY_SPEC_DEFAULT);
    if (isKerberosSupportEnabled && UserGroupInformation.isSecurityEnabled()) {
      this.remoteCallHelper = new SecureWasbRemoteCallHelper(retryPolicy, false);
    } else {
      this.remoteCallHelper = new WasbRemoteCallHelper(retryPolicy);
>>>>>>> 7576a688
    }
  }

  @Override
  public boolean authorize(String wasbAbsolutePath, String accessType, String resourceOwner)
      throws WasbAuthorizationException, IOException {

    try {
<<<<<<< HEAD

        /* Make an exception for the internal -RenamePending files */
      if (wasbAbsolutePath.endsWith(NativeAzureFileSystem.FolderRenamePending.SUFFIX)) {
        return true;
      }

      setDelegationToken();
      URIBuilder uriBuilder = new URIBuilder(remoteAuthorizerServiceUrl);
      uriBuilder.setPath("/" + CHECK_AUTHORIZATION_OP);
      uriBuilder.addParameter(WASB_ABSOLUTE_PATH_QUERY_PARAM_NAME,
          wasbAbsolutePath);
      uriBuilder.addParameter(ACCESS_OPERATION_QUERY_PARAM_NAME,
          accessType);
      if (isSecurityEnabled && StringUtils.isNotEmpty(delegationToken)) {
        uriBuilder.addParameter(DELEGATION_TOKEN_QUERY_PARAM_NAME,
            delegationToken);
      }

      String responseBody = null;
      UserGroupInformation ugi = UserGroupInformation.getCurrentUser();
      UserGroupInformation connectUgi = ugi.getRealUser();
      if (connectUgi == null) {
        connectUgi = ugi;
      } else {
        uriBuilder.addParameter(Constants.DOAS_PARAM, ugi.getShortUserName());
      }

      try {
        responseBody = connectUgi
            .doAs(new PrivilegedExceptionAction<String>() {
              @Override
              public String run() throws Exception {
                AuthenticatedURL.Token token = null;
                HttpGet httpGet = new HttpGet(uriBuilder.build());
                if (isKerberosSupportEnabled && UserGroupInformation
                    .isSecurityEnabled() && (delegationToken == null
                    || delegationToken.isEmpty())) {
                  token = new AuthenticatedURL.Token();
                  final Authenticator kerberosAuthenticator = new KerberosDelegationTokenAuthenticator();
                  try {
                    kerberosAuthenticator
                        .authenticate(uriBuilder.build().toURL(), token);
                    Validate.isTrue(token.isSet(),
                        "Authenticated Token is NOT present. The request cannot proceed.");
                  } catch (AuthenticationException e){
                    throw new IOException("Authentication failed in check authorization", e);
                  }
                  if (token != null) {
                    httpGet.setHeader("Cookie",
                        AuthenticatedURL.AUTH_COOKIE + "=" + token);
                  }
                }
                return remoteCallHelper.makeRemoteGetRequest(httpGet);
              }
            });
      } catch (InterruptedException e) {
        LOG.error("Error in check authorization", e);
        throw new WasbAuthorizationException("Error in check authorize", e);
      }

      ObjectMapper objectMapper = new ObjectMapper();
      RemoteAuthorizerResponse authorizerResponse =
          objectMapper
              .readValue(responseBody, RemoteAuthorizerResponse.class);

      if (authorizerResponse == null) {
        throw new WasbAuthorizationException(
            "RemoteAuthorizerResponse object null from remote call");
      } else if (authorizerResponse.getResponseCode()
          == REMOTE_CALL_SUCCESS_CODE) {
        return authorizerResponse.getAuthorizationResult();
      } else {
        throw new WasbAuthorizationException("Remote authorization"
            + " service encountered an error "
            + authorizerResponse.getResponseMessage());
      }
    } catch (URISyntaxException | WasbRemoteCallException
        | JsonParseException | JsonMappingException ex) {
      throw new WasbAuthorizationException(ex);
    }
  }
=======
        /* Make an exception for the internal -RenamePending files */
      final URIBuilder uriBuilder = new URIBuilder();
      uriBuilder.setPath("/" + CHECK_AUTHORIZATION_OP);
      uriBuilder
          .addParameter(WASB_ABSOLUTE_PATH_QUERY_PARAM_NAME, wasbAbsolutePath);
      uriBuilder.addParameter(ACCESS_OPERATION_QUERY_PARAM_NAME, accessType);
      if (resourceOwner != null && StringUtils.isNotEmpty(resourceOwner)) {
        uriBuilder.addParameter(WASB_RESOURCE_OWNER_QUERY_PARAM_NAME,
            resourceOwner);
      }
>>>>>>> 7576a688

      String responseBody = remoteCallHelper
          .makeRemoteRequest(commaSeparatedUrls, uriBuilder.getPath(),
              uriBuilder.getQueryParams(), HttpGet.METHOD_NAME);

      RemoteWasbAuthorizerResponse authorizerResponse = RESPONSE_READER
          .readValue(responseBody);

      if (authorizerResponse == null) {
        throw new WasbAuthorizationException(
            "RemoteWasbAuthorizerResponse object null from remote call");
      } else if (authorizerResponse.getResponseCode()
          == REMOTE_CALL_SUCCESS_CODE) {
        return authorizerResponse.getAuthorizationResult();
      } else {
        throw new WasbAuthorizationException(
            "Remote authorization" + " service encountered an error "
                + authorizerResponse.getResponseMessage());
      }
    } catch (WasbRemoteCallException | JsonParseException | JsonMappingException ex) {
      throw new WasbAuthorizationException(ex);
    }
  }
}

/**
 * POJO representing the response expected from a remote
 * authorization service.
 * The remote service is expected to return the authorization
 * response in the following JSON format
 * {
 *   "responseCode" : 0 or non-zero <int>,
 *   "responseMessage" : relevant message of failure <String>
 *   "authorizationResult" : authorization result <boolean>
 *   true - if auhorization allowed
 *   false - otherwise.
 * }
 */
class RemoteWasbAuthorizerResponse {

  private int responseCode;
  private boolean authorizationResult;
  private String responseMessage;

  public int getResponseCode() {
    return responseCode;
  }

  public void setResponseCode(int responseCode) {
    this.responseCode = responseCode;
  }

  public boolean getAuthorizationResult() {
    return authorizationResult;
  }

  public void setAuthorizationResult(boolean authorizationResult) {
    this.authorizationResult = authorizationResult;
  }

  public String getResponseMessage() {
    return responseMessage;
  }

  public void setResponseMessage(String message) {
    this.responseMessage = message;
  }
}<|MERGE_RESOLUTION|>--- conflicted
+++ resolved
@@ -95,12 +95,6 @@
   private static final String AUTHORIZER_HTTP_CLIENT_RETRY_POLICY_SPEC_DEFAULT =
       "1000,3,10000,2";
 
-  /**
-   *  Query parameter name for sending owner of the specific resource {@value}
-   */
-  private static final String WASB_RESOURCE_OWNER_QUERY_PARAM_NAME =
-      "wasb_resource_owner";
-
   private WasbRemoteCallHelper remoteCallHelper = null;
   private boolean isKerberosSupportEnabled;
   private RetryPolicy retryPolicy;
@@ -115,17 +109,6 @@
   public void init(Configuration conf)
       throws WasbAuthorizationException, IOException {
     LOG.debug("Initializing RemoteWasbAuthorizerImpl instance");
-<<<<<<< HEAD
-    setDelegationToken();
-    remoteAuthorizerServiceUrl = SecurityUtils
-        .getRemoteAuthServiceUrls(conf);
-
-    if (remoteAuthorizerServiceUrl == null
-        || remoteAuthorizerServiceUrl.isEmpty()) {
-      throw new WasbAuthorizationException(
-          "fs.azure.authorization.remote.service.url config not set"
-              + " in configuration.");
-=======
     this.isKerberosSupportEnabled =
         conf.getBoolean(Constants.AZURE_KERBEROS_SUPPORT_PROPERTY_NAME, false);
     this.commaSeparatedUrls =
@@ -143,7 +126,6 @@
       this.remoteCallHelper = new SecureWasbRemoteCallHelper(retryPolicy, false);
     } else {
       this.remoteCallHelper = new WasbRemoteCallHelper(retryPolicy);
->>>>>>> 7576a688
     }
   }
 
@@ -152,89 +134,6 @@
       throws WasbAuthorizationException, IOException {
 
     try {
-<<<<<<< HEAD
-
-        /* Make an exception for the internal -RenamePending files */
-      if (wasbAbsolutePath.endsWith(NativeAzureFileSystem.FolderRenamePending.SUFFIX)) {
-        return true;
-      }
-
-      setDelegationToken();
-      URIBuilder uriBuilder = new URIBuilder(remoteAuthorizerServiceUrl);
-      uriBuilder.setPath("/" + CHECK_AUTHORIZATION_OP);
-      uriBuilder.addParameter(WASB_ABSOLUTE_PATH_QUERY_PARAM_NAME,
-          wasbAbsolutePath);
-      uriBuilder.addParameter(ACCESS_OPERATION_QUERY_PARAM_NAME,
-          accessType);
-      if (isSecurityEnabled && StringUtils.isNotEmpty(delegationToken)) {
-        uriBuilder.addParameter(DELEGATION_TOKEN_QUERY_PARAM_NAME,
-            delegationToken);
-      }
-
-      String responseBody = null;
-      UserGroupInformation ugi = UserGroupInformation.getCurrentUser();
-      UserGroupInformation connectUgi = ugi.getRealUser();
-      if (connectUgi == null) {
-        connectUgi = ugi;
-      } else {
-        uriBuilder.addParameter(Constants.DOAS_PARAM, ugi.getShortUserName());
-      }
-
-      try {
-        responseBody = connectUgi
-            .doAs(new PrivilegedExceptionAction<String>() {
-              @Override
-              public String run() throws Exception {
-                AuthenticatedURL.Token token = null;
-                HttpGet httpGet = new HttpGet(uriBuilder.build());
-                if (isKerberosSupportEnabled && UserGroupInformation
-                    .isSecurityEnabled() && (delegationToken == null
-                    || delegationToken.isEmpty())) {
-                  token = new AuthenticatedURL.Token();
-                  final Authenticator kerberosAuthenticator = new KerberosDelegationTokenAuthenticator();
-                  try {
-                    kerberosAuthenticator
-                        .authenticate(uriBuilder.build().toURL(), token);
-                    Validate.isTrue(token.isSet(),
-                        "Authenticated Token is NOT present. The request cannot proceed.");
-                  } catch (AuthenticationException e){
-                    throw new IOException("Authentication failed in check authorization", e);
-                  }
-                  if (token != null) {
-                    httpGet.setHeader("Cookie",
-                        AuthenticatedURL.AUTH_COOKIE + "=" + token);
-                  }
-                }
-                return remoteCallHelper.makeRemoteGetRequest(httpGet);
-              }
-            });
-      } catch (InterruptedException e) {
-        LOG.error("Error in check authorization", e);
-        throw new WasbAuthorizationException("Error in check authorize", e);
-      }
-
-      ObjectMapper objectMapper = new ObjectMapper();
-      RemoteAuthorizerResponse authorizerResponse =
-          objectMapper
-              .readValue(responseBody, RemoteAuthorizerResponse.class);
-
-      if (authorizerResponse == null) {
-        throw new WasbAuthorizationException(
-            "RemoteAuthorizerResponse object null from remote call");
-      } else if (authorizerResponse.getResponseCode()
-          == REMOTE_CALL_SUCCESS_CODE) {
-        return authorizerResponse.getAuthorizationResult();
-      } else {
-        throw new WasbAuthorizationException("Remote authorization"
-            + " service encountered an error "
-            + authorizerResponse.getResponseMessage());
-      }
-    } catch (URISyntaxException | WasbRemoteCallException
-        | JsonParseException | JsonMappingException ex) {
-      throw new WasbAuthorizationException(ex);
-    }
-  }
-=======
         /* Make an exception for the internal -RenamePending files */
       final URIBuilder uriBuilder = new URIBuilder();
       uriBuilder.setPath("/" + CHECK_AUTHORIZATION_OP);
@@ -245,7 +144,6 @@
         uriBuilder.addParameter(WASB_RESOURCE_OWNER_QUERY_PARAM_NAME,
             resourceOwner);
       }
->>>>>>> 7576a688
 
       String responseBody = remoteCallHelper
           .makeRemoteRequest(commaSeparatedUrls, uriBuilder.getPath(),
